--- conflicted
+++ resolved
@@ -434,13 +434,8 @@
 parse_packet  2 = do
 	version <- get
 	case version of
-<<<<<<< HEAD
-		3 -> do
-			fivelength <- fmap fromIntegral (get :: Get Word8) -- TODO: must be 5
-=======
 		_ | version `elem` [2,3] -> do
 			_ <- fmap (assertProp (==5)) (get :: Get Word8)
->>>>>>> 57b5e98c
 			signature_type <- get
 			creation_time <- get :: Get Word32
 			key_id <- get :: Get Word64
@@ -448,11 +443,7 @@
 			hash_algorithm <- get
 			hash_head <- get
 			signature <- listUntilEnd
-<<<<<<< HEAD
-                        return SignaturePacket {
-=======
 			return SignaturePacket {
->>>>>>> 57b5e98c
 				version = version,
 				signature_type = signature_type,
 				key_algorithm = key_algorithm,
@@ -462,11 +453,7 @@
 				hash_head = hash_head,
 				signature = signature,
 				trailer = B.concat [encode creation_time, encode key_id] -- TODO: put this somewhere better
-<<<<<<< HEAD
-                        }
-=======
 			}
->>>>>>> 57b5e98c
 		4 -> do
 			signature_type <- get
 			key_algorithm <- get
@@ -563,17 +550,9 @@
 	case version of
 		3 -> do
 			timestamp <- get
-<<<<<<< HEAD
-			days_of_validity <- get :: Get Word16 -- TODO: preserve this somehow
-			algorithm <- get
-			key <- mapM (\f -> do
-				mpi <- get :: Get MPI
-				return (f, mpi)) (public_key_fields algorithm)
-=======
 			_ <- get :: Get Word16 -- TODO: preserve days_of_validity somehow
 			algorithm <- get
 			key <- mapM (\f -> fmap ((,)f) get) (public_key_fields algorithm)
->>>>>>> 57b5e98c
 			return PublicKeyPacket {
 				version = version,
 				timestamp = timestamp,
